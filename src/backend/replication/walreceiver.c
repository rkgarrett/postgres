--- conflicted
+++ resolved
@@ -407,7 +407,6 @@
 
 					got_SIGHUP = false;
 					ProcessConfigFile(PGC_SIGHUP);
-<<<<<<< HEAD
 
 					/*
 					 * If primary_conninfo has been changed while walreceiver is running,
@@ -419,9 +418,8 @@
 								(errcode(ERRCODE_ADMIN_SHUTDOWN),
 								 errmsg("terminating walreceiver process because primary_conninfo was changed")));
 					pfree(conninfo);
-=======
+
 					XLogWalRcvSendHSFeedback(true);
->>>>>>> c8056592
 				}
 
 				/* Wait a while for data to arrive */
